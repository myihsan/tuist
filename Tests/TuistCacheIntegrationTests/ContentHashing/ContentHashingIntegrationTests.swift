--- conflicted
+++ resolved
@@ -109,13 +109,8 @@
         let contentHash = try subject.contentHashes(for: graph, cacheOutputType: .framework)
 
         // Then
-<<<<<<< HEAD
-        XCTAssertEqual(contentHash[framework1], "e815c36359303e3421cf6ba55b9405c7")
-        XCTAssertEqual(contentHash[framework2], "ed81c50cbe09adf4eb402befc537d576")
-=======
         XCTAssertEqual(contentHash[framework1], "5627efce7c307c2bef2b1c4a1e2673c9")
         XCTAssertEqual(contentHash[framework2], "d593a9717a2d197ae5906096dd678a46")
->>>>>>> 1b186b32
     }
 
     func test_contentHashes_hashChangesWithCacheOutputType() throws {
