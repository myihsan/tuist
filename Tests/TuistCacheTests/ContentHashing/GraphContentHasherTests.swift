--- conflicted
+++ resolved
@@ -25,11 +25,7 @@
         let graph = Graph.test()
 
         // When
-<<<<<<< HEAD
         let hashes = try subject.contentHashes(for: graph)
-=======
-        let hashes = try subject.contentHashes(for: graph, cacheProfile: .test(), cacheOutputType: .framework)
->>>>>>> e5a9419b
 
         // Then
         XCTAssertEqual(hashes, Dictionary())
@@ -52,14 +48,10 @@
                                precompiled: [],
                                targets: [path: [frameworkTarget, secondFrameworkTarget, appTarget, dynamicLibraryTarget, staticFrameworkTarget]])
 
-        let expectedCachableTargets = [frameworkTarget, secondFrameworkTarget, staticFrameworkTarget].sorted(by: { $0.target.name < $1.target.name })
+        let expectedCachableTargets = [frameworkTarget, secondFrameworkTarget].sorted(by: { $0.target.name < $1.target.name })
 
         // When
-<<<<<<< HEAD
         let hashes = try subject.contentHashes(for: graph, filter: { $0.target.product == .framework })
-=======
-        let hashes = try subject.contentHashes(for: graph, cacheProfile: .test(), cacheOutputType: .framework)
->>>>>>> e5a9419b
         let hashedTargets: [TargetNode] = hashes.keys.sorted { left, right -> Bool in
             left.project.path.pathString < right.project.path.pathString
         }.sorted(by: { $0.target.name < $1.target.name })
