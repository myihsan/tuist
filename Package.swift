// swift-tools-version:5.1

import PackageDescription

let package = Package(
    name: "tuist",
    platforms: [.macOS(.v10_12)],
    products: [
        .executable(name: "tuist", targets: ["tuist"]),
        .executable(name: "tuistenv", targets: ["tuistenv"]),
        .library(name: "ProjectDescription",
                 type: .dynamic,
                 targets: ["ProjectDescription"]),

        /// TuistGenerator
        ///
        /// A high level Xcode generator library
        /// responsible for generating Xcode projects & workspaces.
        ///
        /// This library can be used in external tools that wish to
        /// leverage Tuist's Xcode generation features.
        ///
        /// Note: This library should be treated as **unstable** as
        ///       it is still under development and may include breaking
        ///       changes in future releases.
        .library(name: "TuistGenerator",
                 targets: ["TuistGenerator"]),
    ],
    dependencies: [
        .package(url: "https://github.com/tuist/XcodeProj", .upToNextMajor(from: "7.17.0")),
        .package(url: "https://github.com/IBM-Swift/BlueSignals", .upToNextMajor(from: "1.0.21")),
        .package(url: "https://github.com/ReactiveX/RxSwift.git", .upToNextMajor(from: "5.1.1")),
        .package(url: "https://github.com/rnine/Checksum.git", .upToNextMajor(from: "1.0.2")),
        .package(url: "https://github.com/apple/swift-log.git", .upToNextMajor(from: "1.4.0")),
        .package(url: "https://github.com/thii/xcbeautify.git", .upToNextMajor(from: "0.8.1")),
        .package(url: "https://github.com/krzyzanowskim/CryptoSwift", .upToNextMajor(from: "1.3.0")),
        .package(url: "https://github.com/stencilproject/Stencil", .branch("master")),
        .package(url: "https://github.com/kishikawakatsumi/KeychainAccess.git", .upToNextMajor(from: "4.1.0")),
        .package(url: "https://github.com/httpswift/swifter.git", .upToNextMajor(from: "1.5.0")),
        .package(url: "https://github.com/apple/swift-tools-support-core", .upToNextMinor(from: "0.1.12")),
        .package(url: "https://github.com/apple/swift-argument-parser", .upToNextMajor(from: "0.3.1")),
        .package(url: "https://github.com/marmelroy/Zip.git", .upToNextMinor(from: "2.1.1")),
        .package(url: "https://github.com/tuist/GraphViz.git", .branch("tuist")),
        .package(url: "https://github.com/fortmarek/SwiftGen", .branch("stable")),
        .package(url: "https://github.com/fortmarek/StencilSwiftKit.git", .branch("stable")),
        .package(url: "https://github.com/FabrizioBrancati/Queuer.git", .upToNextMajor(from: "2.0.0")),
    ],
    targets: [
        .target(
            name: "TuistCore",
            dependencies: ["SwiftToolsSupport-auto", "TuistSupport", "XcodeProj"]
        ),
        .target(
            name: "TuistCoreTesting",
            dependencies: ["TuistCore", "TuistSupportTesting"]
        ),
        .testTarget(
            name: "TuistCoreTests",
            dependencies: ["TuistCore", "TuistCoreTesting", "TuistSupportTesting"]
        ),
        .testTarget(
            name: "TuistCoreIntegrationTests",
            dependencies: ["TuistCore", "TuistSupportTesting"]
        ),
        .target(
            name: "TuistDoc",
            dependencies: ["SwiftToolsSupport-auto", "TuistCore", "TuistSupport", "Signals", "RxBlocking"]
        ),
        .target(
            name: "TuistDocTesting",
            dependencies: ["TuistDoc", "SwiftToolsSupport-auto", "TuistCore", "TuistCoreTesting", "TuistSupportTesting"]
        ),
        .testTarget(
            name: "TuistDocTests",
            dependencies: ["TuistDoc", "TuistDocTesting", "SwiftToolsSupport-auto", "TuistSupportTesting", "TuistCore", "TuistCoreTesting", "TuistSupport"]
        ),
        .target(
            name: "TuistKit",
<<<<<<< HEAD
            dependencies: ["XcodeProj", "SwiftToolsSupport-auto", "ArgumentParser", "TuistSupport", "TuistGenerator", "TuistCache", "TuistAutomation", "ProjectDescription", "Signals", "RxSwift", "RxBlocking", "Checksum", "TuistLoader", "TuistInsights", "TuistScaffold", "TuistSigning", "TuistDependencies", "TuistCloud", "TuistDoc", "GraphViz", "TuistMigration", "TuistDependencies"]
=======
            dependencies: ["XcodeProj", "SwiftToolsSupport-auto", "ArgumentParser", "TuistSupport", "TuistGenerator", "TuistCache", "TuistAutomation", "ProjectDescription", "Signals", "RxSwift", "RxBlocking", "Checksum", "TuistLoader", "TuistInsights", "TuistScaffold", "TuistSigning", "TuistDependencies", "TuistCloud", "TuistDoc", "GraphViz", "TuistMigration", "TuistAsyncQueue"]
>>>>>>> c7575ddb
        ),
        .testTarget(
            name: "TuistKitTests",
            dependencies: ["TuistKit", "TuistAutomation", "TuistSupportTesting", "TuistCoreTesting", "ProjectDescription", "RxBlocking", "TuistLoaderTesting", "TuistCacheTesting", "TuistGeneratorTesting", "TuistScaffoldTesting", "TuistCloudTesting", "TuistAutomationTesting", "TuistSigningTesting", "TuistDependenciesTesting", "TuistMigrationTesting", "TuistDocTesting", "TuistAsyncQueueTesting"]
        ),
        .testTarget(
            name: "TuistKitIntegrationTests",
            dependencies: ["TuistKit", "TuistCoreTesting", "TuistSupportTesting", "ProjectDescription", "RxBlocking", "TuistLoaderTesting", "TuistCloudTesting"]
        ),
        .target(
            name: "tuist",
            dependencies: ["TuistKit", "ProjectDescription"]
        ),
        .target(
            name: "TuistEnvKit",
            dependencies: ["ArgumentParser", "SwiftToolsSupport-auto", "TuistSupport", "RxSwift", "RxBlocking"]
        ),
        .testTarget(
            name: "TuistEnvKitTests",
            dependencies: ["TuistEnvKit", "TuistSupportTesting"]
        ),
        .target(
            name: "tuistenv",
            dependencies: ["TuistEnvKit"]
        ),
        .target(
            name: "ProjectDescription",
            dependencies: []
        ),
        .testTarget(
            name: "ProjectDescriptionTests",
            dependencies: ["ProjectDescription", "TuistSupportTesting"]
        ),
        .target(
            name: "TuistSupport",
            dependencies: ["SwiftToolsSupport-auto", "RxSwift", "RxRelay", "Logging", "KeychainAccess", "Swifter", "Signals", "Zip"]
        ),
        .target(
            name: "TuistSupportTesting",
            dependencies: ["TuistSupport", "SwiftToolsSupport-auto"]
        ),
        .testTarget(
            name: "TuistSupportTests",
            dependencies: ["TuistSupport", "TuistSupportTesting", "RxBlocking"]
        ),
        .testTarget(
            name: "TuistSupportIntegrationTests",
            dependencies: ["TuistSupport", "TuistSupportTesting", "RxBlocking"]
        ),
        .target(
            name: "TuistGenerator",
            dependencies: ["XcodeProj", "SwiftToolsSupport-auto", "TuistCore", "TuistSupport", "RxBlocking", "GraphViz", "SwiftGenKit", "StencilSwiftKit"]
        ),
        .target(
            name: "TuistGeneratorTesting",
            dependencies: ["TuistGenerator", "TuistCoreTesting", "TuistSupportTesting"]
        ),
        .testTarget(
            name: "TuistGeneratorTests",
            dependencies: ["TuistGenerator", "TuistSupportTesting", "TuistCoreTesting", "TuistGeneratorTesting", "TuistSigningTesting"]
        ),
        .testTarget(
            name: "TuistGeneratorIntegrationTests",
            dependencies: ["TuistGenerator", "TuistSupportTesting", "TuistCoreTesting", "TuistGeneratorTesting"]
        ),
        .target(
            name: "TuistCache",
            dependencies: ["XcodeProj", "SwiftToolsSupport-auto", "TuistCore", "TuistSupport", "Checksum", "RxSwift"]
        ),
        .testTarget(
            name: "TuistCacheTests",
            dependencies: ["TuistCache", "TuistSupportTesting", "TuistCoreTesting", "RxBlocking", "TuistCacheTesting"]
        ),
        .target(
            name: "TuistCacheTesting",
            dependencies: ["TuistCache", "SwiftToolsSupport-auto", "TuistCore", "RxTest", "RxSwift", "TuistSupportTesting"]
        ),
        .target(
            name: "TuistCloud",
            dependencies: ["XcodeProj", "SwiftToolsSupport-auto", "TuistCore", "TuistSupport", "Checksum", "RxSwift"]
        ),
        .testTarget(
            name: "TuistCloudTests",
            dependencies: ["TuistCloud", "TuistSupportTesting", "TuistCoreTesting", "RxBlocking"]
        ),
        .target(
            name: "TuistCloudTesting",
            dependencies: ["TuistCloud", "SwiftToolsSupport-auto", "TuistCore", "RxTest", "RxSwift"]
        ),
        .testTarget(
            name: "TuistCacheIntegrationTests",
            dependencies: ["TuistCache", "TuistSupportTesting", "RxBlocking", "TuistCoreTesting"]
        ),
        .target(
            name: "TuistScaffold",
            dependencies: ["SwiftToolsSupport-auto", "TuistCore", "TuistSupport", "StencilSwiftKit", "Stencil"]
        ),
        .target(
            name: "TuistScaffoldTesting",
            dependencies: ["TuistScaffold"]
        ),
        .testTarget(
            name: "TuistScaffoldTests",
            dependencies: ["TuistScaffold", "TuistSupportTesting", "TuistCoreTesting"]
        ),
        .testTarget(
            name: "TuistScaffoldIntegrationTests",
            dependencies: ["TuistScaffold", "TuistSupportTesting"]
        ),
        .target(
            name: "TuistAutomation",
            dependencies: ["XcodeProj", "SwiftToolsSupport-auto", "TuistCore", "TuistSupport", "XcbeautifyLib"]
        ),
        .testTarget(
            name: "TuistAutomationTests",
            dependencies: ["TuistAutomation", "TuistSupportTesting", "TuistCoreTesting", "RxBlocking"]
        ),
        .target(
            name: "TuistAutomationTesting",
            dependencies: ["TuistAutomation", "SwiftToolsSupport-auto", "TuistCore", "TuistCoreTesting", "ProjectDescription", "TuistSupportTesting"]
        ),
        .testTarget(
            name: "TuistAutomationIntegrationTests",
            dependencies: ["TuistAutomation", "TuistSupportTesting", "RxBlocking"]
        ),
        .target(
            name: "TuistInsights",
            dependencies: ["XcodeProj", "SwiftToolsSupport-auto", "TuistCore", "TuistSupport", "XcbeautifyLib"]
        ),
        .testTarget(
            name: "TuistInsightsTests",
            dependencies: ["TuistInsights", "TuistSupportTesting"]
        ),
        .testTarget(
            name: "TuistInsightsIntegrationTests",
            dependencies: ["TuistInsights", "TuistSupportTesting"]
        ),
        .target(
            name: "TuistSigning",
            dependencies: ["TuistCore", "TuistSupport", "CryptoSwift"]
        ),
        .target(
            name: "TuistSigningTesting",
            dependencies: ["TuistSigning"]
        ),
        .testTarget(
            name: "TuistSigningTests",
            dependencies: ["TuistSigning", "TuistSupportTesting", "TuistCoreTesting", "TuistSigningTesting"]
        ),
        .testTarget(
            name: "TuistSigningIntegrationTests",
            dependencies: ["TuistSigning", "TuistSupportTesting", "TuistCoreTesting", "TuistSigningTesting"]
        ),
        .target(
            name: "TuistDependencies",
            dependencies: ["TuistCore", "TuistSupport"]
        ),
        .target(
            name: "TuistDependenciesTesting",
            dependencies: ["TuistDependencies"]
        ),
        .testTarget(
            name: "TuistDependenciesTests",
            dependencies: ["TuistDependencies", "TuistDependenciesTesting", "TuistCoreTesting", "TuistSupportTesting"]
        ),
        .testTarget(
            name: "TuistDependenciesIntegrationTests",
            dependencies: ["TuistDependencies", "TuistDependenciesTesting", "TuistCoreTesting", "TuistSupportTesting"]
        ),
        .target(
            name: "TuistMigration",
            dependencies: ["TuistCore", "TuistSupport", "XcodeProj", "SwiftToolsSupport-auto"]
        ),
        .target(
            name: "TuistMigrationTesting",
            dependencies: ["TuistMigration"]
        ),
        .testTarget(
            name: "TuistMigrationTests",
            dependencies: ["TuistMigration", "TuistSupportTesting", "TuistCoreTesting", "TuistMigrationTesting"]
        ),
        .testTarget(
            name: "TuistMigrationIntegrationTests",
            dependencies: ["TuistMigration", "TuistSupportTesting", "TuistCoreTesting", "TuistMigrationTesting"]
        ),
        .target(
            name: "TuistAsyncQueue",
            dependencies: ["TuistCore", "TuistSupport", "XcodeProj", "SwiftToolsSupport-auto", "Queuer"]
        ),
        .target(
            name: "TuistAsyncQueueTesting",
            dependencies: ["TuistAsyncQueue"]
        ),
        .testTarget(
            name: "TuistAsyncQueueTests",
            dependencies: ["TuistAsyncQueue", "TuistSupportTesting", "TuistCoreTesting", "TuistAsyncQueueTesting", "RxBlocking"]
        ),
        .target(
            name: "TuistLoader",
            dependencies: ["XcodeProj", "SwiftToolsSupport-auto", "TuistCore", "TuistSupport", "ProjectDescription"]
        ),
        .target(
            name: "TuistLoaderTesting",
            dependencies: ["TuistLoader", "SwiftToolsSupport-auto", "TuistCore", "ProjectDescription", "TuistSupportTesting"]
        ),
        .testTarget(
            name: "TuistLoaderTests",
            dependencies: ["TuistLoader", "TuistSupportTesting", "TuistLoaderTesting", "TuistCoreTesting", "RxBlocking"]
        ),
        .testTarget(
            name: "TuistLoaderIntegrationTests",
            dependencies: ["TuistLoader", "TuistSupportTesting", "ProjectDescription", "RxBlocking"]
        ),
        .testTarget(
            name: "TuistIntegrationTests",
            dependencies: ["TuistGenerator", "TuistSupportTesting", "TuistSupport", "TuistCoreTesting", "TuistLoaderTesting"]
        ),
    ]
)<|MERGE_RESOLUTION|>--- conflicted
+++ resolved
@@ -76,11 +76,7 @@
         ),
         .target(
             name: "TuistKit",
-<<<<<<< HEAD
-            dependencies: ["XcodeProj", "SwiftToolsSupport-auto", "ArgumentParser", "TuistSupport", "TuistGenerator", "TuistCache", "TuistAutomation", "ProjectDescription", "Signals", "RxSwift", "RxBlocking", "Checksum", "TuistLoader", "TuistInsights", "TuistScaffold", "TuistSigning", "TuistDependencies", "TuistCloud", "TuistDoc", "GraphViz", "TuistMigration", "TuistDependencies"]
-=======
             dependencies: ["XcodeProj", "SwiftToolsSupport-auto", "ArgumentParser", "TuistSupport", "TuistGenerator", "TuistCache", "TuistAutomation", "ProjectDescription", "Signals", "RxSwift", "RxBlocking", "Checksum", "TuistLoader", "TuistInsights", "TuistScaffold", "TuistSigning", "TuistDependencies", "TuistCloud", "TuistDoc", "GraphViz", "TuistMigration", "TuistAsyncQueue"]
->>>>>>> c7575ddb
         ),
         .testTarget(
             name: "TuistKitTests",
