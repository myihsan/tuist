--- conflicted
+++ resolved
@@ -74,750 +74,4 @@
 
         return xcodeFileName
     }
-<<<<<<< HEAD
-}
-
-extension TuistCore.TuistConfig {
-    static func from(manifest: ProjectDescription.TuistConfig,
-                     path: AbsolutePath) throws -> TuistCore.TuistConfig {
-        let generationOptions = try manifest.generationOptions.map { try TuistCore.TuistConfig.GenerationOption.from(manifest: $0, path: path) }
-        let compatibleXcodeVersions = TuistCore.CompatibleXcodeVersions.from(manifest: manifest.compatibleXcodeVersions)
-
-        return TuistCore.TuistConfig(compatibleXcodeVersions: compatibleXcodeVersions,
-                                     generationOptions: generationOptions)
-    }
-}
-
-extension TuistCore.TuistConfig.GenerationOption {
-    static func from(manifest: ProjectDescription.TuistConfig.GenerationOptions,
-                     path _: AbsolutePath) throws -> TuistCore.TuistConfig.GenerationOption {
-        switch manifest {
-        case let .xcodeProjectName(templateString):
-            return .xcodeProjectName(templateString.description)
-        }
-    }
-}
-
-extension TuistCore.CompatibleXcodeVersions {
-    static func from(manifest: ProjectDescription.CompatibleXcodeVersions) -> TuistCore.CompatibleXcodeVersions {
-        switch manifest {
-        case .all:
-            return .all
-        case let .list(versions):
-            return .list(versions)
-        }
-    }
-}
-
-extension TuistCore.Workspace {
-    static func from(manifest: ProjectDescription.Workspace,
-                     path: AbsolutePath,
-                     generatorPaths: GeneratorPaths,
-                     manifestLoader: ManifestLoading) throws -> TuistCore.Workspace {
-        func globProjects(_ path: Path) throws -> [AbsolutePath] {
-            let resolvedPath = try generatorPaths.resolve(path: path)
-            let projects = FileHandler.shared.glob(AbsolutePath("/"), glob: String(resolvedPath.pathString.dropFirst()))
-                .lazy
-                .filter(FileHandler.shared.isFolder)
-                .filter {
-                    manifestLoader.manifests(at: $0).contains(.project)
-                }
-
-            if projects.isEmpty {
-                logger.warning("No projects found at: \(path.pathString)")
-            }
-
-            return Array(projects)
-        }
-
-        let additionalFiles = try manifest.additionalFiles.flatMap {
-            try TuistCore.FileElement.from(manifest: $0,
-                                           path: path,
-                                           generatorPaths: generatorPaths)
-        }
-
-        let schemes = try manifest.schemes.map { try TuistCore.Scheme.from(manifest: $0, workspacePath: path, generatorPaths: generatorPaths) }
-
-        return TuistCore.Workspace(path: path,
-                                   name: manifest.name,
-                                   projects: try manifest.projects.flatMap(globProjects),
-                                   schemes: schemes,
-                                   additionalFiles: additionalFiles)
-    }
-}
-
-extension TuistCore.FileElement {
-    static func from(manifest: ProjectDescription.FileElement,
-                     path: AbsolutePath,
-                     generatorPaths: GeneratorPaths,
-                     includeFiles: @escaping (AbsolutePath) -> Bool = { _ in true }) throws -> [TuistCore.FileElement] {
-        func globFiles(_ path: AbsolutePath) -> [AbsolutePath] {
-            let files = FileHandler.shared.glob(AbsolutePath("/"), glob: String(path.pathString.dropFirst()))
-                .filter(includeFiles)
-
-            if files.isEmpty {
-                if FileHandler.shared.isFolder(path) {
-                    logger.warning("'\(path.pathString)' is a directory, try using: '\(path.pathString)/**' to list its files")
-                } else {
-                    logger.warning("No files found at: \(path.pathString)")
-                }
-            }
-
-            return files
-        }
-
-        func folderReferences(_ path: AbsolutePath) -> [AbsolutePath] {
-            guard FileHandler.shared.exists(path) else {
-                logger.warning("\(path.pathString) does not exist")
-                return []
-            }
-
-            guard FileHandler.shared.isFolder(path) else {
-                logger.warning("\(path.pathString) is not a directory - folder reference paths need to point to directories")
-                return []
-            }
-
-            return [path]
-        }
-
-        switch manifest {
-        case let .glob(pattern: pattern):
-            let resolvedPath = try generatorPaths.resolve(path: pattern)
-            return globFiles(resolvedPath).map(FileElement.file)
-        case let .folderReference(path: folderReferencePath):
-            let resolvedPath = try generatorPaths.resolve(path: folderReferencePath)
-            return folderReferences(resolvedPath).map(FileElement.folderReference)
-        }
-    }
-}
-
-extension TuistCore.Project {
-    static func from(manifest: ProjectDescription.Project,
-                     path: AbsolutePath,
-                     generatorPaths: GeneratorPaths) throws -> TuistCore.Project {
-        let name = manifest.name
-
-        let settings = try manifest.settings.map { try TuistCore.Settings.from(manifest: $0, path: path, generatorPaths: generatorPaths) }
-        let targets = try manifest.targets.map {
-            try TuistCore.Target.from(manifest: $0,
-                                      path: path,
-                                      generatorPaths: generatorPaths)
-        }
-
-        let schemes = try manifest.schemes.map { try TuistCore.Scheme.from(manifest: $0, projectPath: path, generatorPaths: generatorPaths) }
-
-        let additionalFiles = try manifest.additionalFiles.flatMap {
-            try TuistCore.FileElement.from(manifest: $0,
-                                           path: path,
-                                           generatorPaths: generatorPaths)
-        }
-
-        let packages = try manifest.packages.map { package in
-            try TuistCore.Package.from(manifest: package, path: path, generatorPaths: generatorPaths)
-        }
-
-        return Project(path: path,
-                       name: name,
-                       settings: settings ?? .default,
-                       filesGroup: .group(name: "Project"),
-                       targets: targets,
-                       packages: packages,
-                       schemes: schemes,
-                       additionalFiles: additionalFiles)
-    }
-
-    func adding(target: TuistCore.Target) -> TuistCore.Project {
-        Project(path: path,
-                name: name,
-                fileName: fileName,
-                settings: settings,
-                filesGroup: filesGroup,
-                targets: targets + [target],
-                packages: packages,
-                schemes: schemes,
-                additionalFiles: additionalFiles)
-    }
-
-    func replacing(fileName: String?) -> TuistCore.Project {
-        Project(path: path,
-                name: name,
-                fileName: fileName,
-                settings: settings,
-                filesGroup: filesGroup,
-                targets: targets,
-                packages: packages,
-                schemes: schemes,
-                additionalFiles: additionalFiles)
-    }
-}
-
-extension TuistCore.Target {
-    // swiftlint:disable:next function_body_length
-    static func from(manifest: ProjectDescription.Target,
-                     path: AbsolutePath,
-                     generatorPaths: GeneratorPaths) throws -> TuistCore.Target {
-        let name = manifest.name
-        let platform = try TuistCore.Platform.from(manifest: manifest.platform)
-        let product = TuistCore.Product.from(manifest: manifest.product)
-
-        let bundleId = manifest.bundleId
-        let productName = manifest.productName
-        let deploymentTarget = manifest.deploymentTarget.map { TuistCore.DeploymentTarget.from(manifest: $0) }
-
-        let dependencies = try manifest.dependencies.map { try TuistCore.Dependency.from(manifest: $0, generatorPaths: generatorPaths) }
-
-        let infoPlist = try TuistCore.InfoPlist.from(manifest: manifest.infoPlist, path: path, generatorPaths: generatorPaths)
-        let entitlements = try manifest.entitlements.map { try generatorPaths.resolve(path: $0) }
-
-        let settings = try manifest.settings.map { try TuistCore.Settings.from(manifest: $0, path: path, generatorPaths: generatorPaths) }
-        let sources = try TuistCore.Target.sources(projectPath: path,
-                                                   sources: manifest.sources?.globs.map { (glob: ProjectDescription.SourceFileGlob) in
-                                                       let globPath = try generatorPaths.resolve(path: glob.glob).pathString
-                                                       let excluding: [String] = try glob.excluding.compactMap { try generatorPaths.resolve(path: $0).pathString }
-                                                       return (glob: globPath, excluding: excluding, compilerFlags: glob.compilerFlags)
-        } ?? [])
-
-        let resourceFilter = { (path: AbsolutePath) -> Bool in
-            TuistCore.Target.isResource(path: path)
-        }
-        let resources = try (manifest.resources ?? []).flatMap {
-            try TuistCore.FileElement.from(manifest: $0,
-                                           path: path,
-                                           generatorPaths: generatorPaths,
-                                           includeFiles: resourceFilter)
-        }
-
-        let headers = try manifest.headers.map { try TuistCore.Headers.from(manifest: $0, path: path, generatorPaths: generatorPaths) }
-
-        let coreDataModels = try manifest.coreDataModels.map {
-            try TuistCore.CoreDataModel.from(manifest: $0, path: path, generatorPaths: generatorPaths)
-        }
-
-        let actions = try manifest.actions.map { try TuistCore.TargetAction.from(manifest: $0, path: path, generatorPaths: generatorPaths) }
-        let environment = manifest.environment
-
-        return TuistCore.Target(name: name,
-                                platform: platform,
-                                product: product,
-                                productName: productName,
-                                bundleId: bundleId,
-                                deploymentTarget: deploymentTarget,
-                                infoPlist: infoPlist,
-                                entitlements: entitlements,
-                                settings: settings,
-                                sources: sources,
-                                resources: resources,
-                                headers: headers,
-                                coreDataModels: coreDataModels,
-                                actions: actions,
-                                environment: environment,
-                                filesGroup: .group(name: "Project"),
-                                dependencies: dependencies)
-    }
-}
-
-extension TuistCore.InfoPlist {
-    static func from(manifest: ProjectDescription.InfoPlist, path _: AbsolutePath, generatorPaths: GeneratorPaths) throws -> TuistCore.InfoPlist {
-        switch manifest {
-        case let .file(infoplistPath):
-            return .file(path: try generatorPaths.resolve(path: infoplistPath))
-        case let .dictionary(dictionary):
-            return .dictionary(
-                dictionary.mapValues { TuistCore.InfoPlist.Value.from(manifest: $0) }
-            )
-        case let .extendingDefault(dictionary):
-            return .extendingDefault(with:
-                dictionary.mapValues { TuistCore.InfoPlist.Value.from(manifest: $0) })
-        }
-    }
-}
-
-extension TuistCore.InfoPlist.Value {
-    static func from(manifest: ProjectDescription.InfoPlist.Value) -> TuistCore.InfoPlist.Value {
-        switch manifest {
-        case let .string(value):
-            return .string(value)
-        case let .boolean(value):
-            return .boolean(value)
-        case let .integer(value):
-            return .integer(value)
-        case let .array(value):
-            return .array(value.map { TuistCore.InfoPlist.Value.from(manifest: $0) })
-        case let .dictionary(value):
-            return .dictionary(value.mapValues { TuistCore.InfoPlist.Value.from(manifest: $0) })
-        }
-    }
-}
-
-extension TuistCore.Settings {
-    typealias BuildConfigurationTuple = (TuistCore.BuildConfiguration, TuistCore.Configuration?)
-
-    static func from(manifest: ProjectDescription.Settings, path: AbsolutePath, generatorPaths: GeneratorPaths) throws -> TuistCore.Settings {
-        let base = manifest.base.mapValues(TuistCore.SettingValue.from)
-        let configurations = try manifest.configurations
-            .reduce([TuistCore.BuildConfiguration: TuistCore.Configuration?]()) { acc, val in
-                var result = acc
-                let variant = TuistCore.BuildConfiguration.from(manifest: val)
-                result[variant] = try TuistCore.Configuration.from(manifest: val.configuration, path: path, generatorPaths: generatorPaths)
-                return result
-            }
-        let defaultSettings = TuistCore.DefaultSettings.from(manifest: manifest.defaultSettings)
-        return TuistCore.Settings(base: base,
-                                  configurations: configurations,
-                                  defaultSettings: defaultSettings)
-    }
-
-    private static func buildConfigurationTuple(from customConfiguration: CustomConfiguration,
-                                                path: AbsolutePath,
-                                                generatorPaths: GeneratorPaths) throws -> BuildConfigurationTuple {
-        let buildConfiguration = TuistCore.BuildConfiguration.from(manifest: customConfiguration)
-        let configuration = try customConfiguration.configuration.flatMap {
-            try TuistCore.Configuration.from(manifest: $0, path: path, generatorPaths: generatorPaths)
-        }
-        return (buildConfiguration, configuration)
-    }
-}
-
-extension TuistCore.DefaultSettings {
-    static func from(manifest: ProjectDescription.DefaultSettings) -> TuistCore.DefaultSettings {
-        switch manifest {
-        case .recommended:
-            return .recommended
-        case .essential:
-            return .essential
-        case .none:
-            return .none
-        }
-    }
-}
-
-extension TuistCore.SettingValue {
-    static func from(manifest: ProjectDescription.SettingValue) -> TuistCore.SettingValue {
-        switch manifest {
-        case let .string(value):
-            return .string(value)
-        case let .array(value):
-            return .array(value)
-        }
-    }
-}
-
-extension TuistCore.Configuration {
-    static func from(manifest: ProjectDescription.Configuration?,
-                     path _: AbsolutePath,
-                     generatorPaths: GeneratorPaths) throws -> TuistCore.Configuration? {
-        guard let manifest = manifest else {
-            return nil
-        }
-        let settings = manifest.settings.mapValues(TuistCore.SettingValue.from)
-        let xcconfig = try manifest.xcconfig.flatMap { try generatorPaths.resolve(path: $0) }
-        return Configuration(settings: settings, xcconfig: xcconfig)
-    }
-}
-
-extension TuistCore.TargetAction {
-    static func from(manifest: ProjectDescription.TargetAction,
-                     path: AbsolutePath,
-                     generatorPaths: GeneratorPaths) throws -> TuistCore.TargetAction {
-        let name = manifest.name
-        let tool = manifest.tool
-        let order = TuistCore.TargetAction.Order.from(manifest: manifest.order)
-        let arguments = manifest.arguments
-        let inputPaths = try manifest.inputPaths.map { try generatorPaths.resolve(path: $0) }
-        let inputFileListPaths = try manifest.inputFileListPaths.map { try generatorPaths.resolve(path: $0) }
-        let outputPaths = try manifest.outputPaths.map { try generatorPaths.resolve(path: $0) }
-        let outputFileListPaths = try manifest.outputFileListPaths.map { try generatorPaths.resolve(path: $0) }
-        let path = try manifest.path.map { try generatorPaths.resolve(path: $0) }
-        return TargetAction(name: name,
-                            order: order,
-                            tool: tool,
-                            path: path,
-                            arguments: arguments,
-                            inputPaths: inputPaths,
-                            inputFileListPaths: inputFileListPaths,
-                            outputPaths: outputPaths,
-                            outputFileListPaths: outputFileListPaths)
-    }
-}
-
-extension TuistCore.TargetAction.Order {
-    static func from(manifest: ProjectDescription.TargetAction.Order) -> TuistCore.TargetAction.Order {
-        switch manifest {
-        case .pre:
-            return .pre
-        case .post:
-            return .post
-        }
-    }
-}
-
-extension TuistCore.CoreDataModel {
-    static func from(manifest: ProjectDescription.CoreDataModel,
-                     path _: AbsolutePath,
-                     generatorPaths: GeneratorPaths) throws -> TuistCore.CoreDataModel {
-        let modelPath = try generatorPaths.resolve(path: manifest.path)
-        if !FileHandler.shared.exists(modelPath) {
-            throw GeneratorModelLoaderError.missingFile(modelPath)
-        }
-        let versions = FileHandler.shared.glob(modelPath, glob: "*.xcdatamodel")
-        let currentVersion = manifest.currentVersion
-        return CoreDataModel(path: modelPath, versions: versions, currentVersion: currentVersion)
-    }
-}
-
-extension TuistCore.Headers {
-    static func from(manifest: ProjectDescription.Headers,
-                     path _: AbsolutePath,
-                     generatorPaths: GeneratorPaths) throws -> TuistCore.Headers {
-        let `public` = try manifest.public?.globs.flatMap {
-            headerFiles(try generatorPaths.resolve(path: $0))
-        } ?? []
-
-        let `private` = try manifest.private?.globs.flatMap {
-            headerFiles(try generatorPaths.resolve(path: $0))
-        } ?? []
-
-        let project = try manifest.project?.globs.flatMap {
-            headerFiles(try generatorPaths.resolve(path: $0))
-        } ?? []
-
-        return Headers(public: `public`, private: `private`, project: project)
-    }
-
-    private static func headerFiles(_ path: AbsolutePath) -> [AbsolutePath] {
-        FileHandler.shared.glob(AbsolutePath("/"), glob: String(path.pathString.dropFirst())).filter {
-            if let `extension` = $0.extension, Headers.extensions.contains(".\(`extension`)") {
-                return true
-            }
-            return false
-        }
-    }
-}
-
-extension TuistCore.Package {
-    static func from(manifest: ProjectDescription.Package,
-                     path _: AbsolutePath,
-                     generatorPaths: GeneratorPaths) throws -> TuistCore.Package {
-        switch manifest {
-        case let .local(path: local):
-            return .local(path: try generatorPaths.resolve(path: local))
-        case let .remote(url: url, requirement: version):
-            return .remote(url: url, requirement: .from(manifest: version))
-        }
-    }
-}
-
-extension TuistCore.Package.Requirement {
-    static func from(manifest: ProjectDescription.Package.Requirement) -> TuistCore.Package.Requirement {
-        switch manifest {
-        case let .branch(branch):
-            return .branch(branch)
-        case let .exact(version):
-            return .exact(version.description)
-        case let .range(from, to):
-            return .range(from: from.description, to: to.description)
-        case let .revision(revision):
-            return .revision(revision)
-        case let .upToNextMajor(version):
-            return .upToNextMajor(version.description)
-        case let .upToNextMinor(version):
-            return .upToNextMinor(version.description)
-        }
-    }
-}
-
-extension TuistCore.Dependency {
-    static func from(manifest: ProjectDescription.TargetDependency, generatorPaths: GeneratorPaths) throws -> TuistCore.Dependency {
-        switch manifest {
-        case let .target(name):
-            return .target(name: name)
-        case let .project(target, projectPath):
-            return .project(target: target, path: try generatorPaths.resolve(path: projectPath))
-        case let .framework(frameworkPath):
-            return .framework(path: try generatorPaths.resolve(path: frameworkPath))
-        case let .library(libraryPath, publicHeaders, swiftModuleMap):
-            return .library(path: try generatorPaths.resolve(path: libraryPath),
-                            publicHeaders: try generatorPaths.resolve(path: publicHeaders),
-                            swiftModuleMap: try swiftModuleMap.map { try generatorPaths.resolve(path: $0) })
-        case let .package(product):
-            return .package(product: product)
-
-        case let .sdk(name, status):
-            return .sdk(name: name,
-                        status: .from(manifest: status))
-        case let .cocoapods(path):
-            return .cocoapods(path: try generatorPaths.resolve(path: path))
-        case let .xcFramework(path):
-            return .xcFramework(path: try generatorPaths.resolve(path: path))
-        }
-    }
-}
-
-extension TuistCore.Scheme {
-    static func from(manifest: ProjectDescription.Scheme, projectPath: AbsolutePath, generatorPaths: GeneratorPaths) throws -> TuistCore.Scheme {
-        let name = manifest.name
-        let shared = manifest.shared
-        let buildAction = try manifest.buildAction.map { try TuistCore.BuildAction.from(manifest: $0,
-                                                                                        projectPath: projectPath,
-                                                                                        generatorPaths: generatorPaths) }
-        let testAction = try manifest.testAction.map { try TuistCore.TestAction.from(manifest: $0,
-                                                                                     projectPath: projectPath,
-                                                                                     generatorPaths: generatorPaths) }
-        let runAction = try manifest.runAction.map { try TuistCore.RunAction.from(manifest: $0,
-                                                                                  projectPath: projectPath,
-                                                                                  generatorPaths: generatorPaths) }
-        let archiveAction = try manifest.archiveAction.map { try TuistCore.ArchiveAction.from(manifest: $0,
-                                                                                              projectPath: projectPath,
-                                                                                              generatorPaths: generatorPaths) }
-
-        return Scheme(name: name,
-                      shared: shared,
-                      buildAction: buildAction,
-                      testAction: testAction,
-                      runAction: runAction,
-                      archiveAction: archiveAction)
-    }
-
-    static func from(manifest: ProjectDescription.Scheme, workspacePath: AbsolutePath, generatorPaths: GeneratorPaths) throws -> TuistCore.Scheme {
-        let name = manifest.name
-        let shared = manifest.shared
-        let buildAction = try manifest.buildAction.map { try TuistCore.BuildAction.from(manifest: $0,
-                                                                                        projectPath: workspacePath,
-                                                                                        generatorPaths: generatorPaths) }
-        let testAction = try manifest.testAction.map { try TuistCore.TestAction.from(manifest: $0,
-                                                                                     projectPath: workspacePath,
-                                                                                     generatorPaths: generatorPaths) }
-        let runAction = try manifest.runAction.map { try TuistCore.RunAction.from(manifest: $0,
-                                                                                  projectPath: workspacePath,
-                                                                                  generatorPaths: generatorPaths) }
-        let archiveAction = try manifest.archiveAction.map { try TuistCore.ArchiveAction.from(manifest: $0,
-                                                                                              projectPath: workspacePath,
-                                                                                              generatorPaths: generatorPaths) }
-
-        return Scheme(name: name,
-                      shared: shared,
-                      buildAction: buildAction,
-                      testAction: testAction,
-                      runAction: runAction,
-                      archiveAction: archiveAction)
-    }
-}
-
-extension TuistCore.BuildAction {
-    static func from(manifest: ProjectDescription.BuildAction,
-                     projectPath: AbsolutePath,
-                     generatorPaths: GeneratorPaths) throws -> TuistCore.BuildAction {
-        let preActions = try manifest.preActions.map { try TuistCore.ExecutionAction.from(manifest: $0,
-                                                                                          projectPath: projectPath,
-                                                                                          generatorPaths: generatorPaths) }
-        let postActions = try manifest.postActions.map { try TuistCore.ExecutionAction.from(manifest: $0,
-                                                                                            projectPath: projectPath,
-                                                                                            generatorPaths: generatorPaths) }
-        let targets: [TuistCore.TargetReference] = try manifest.targets.map {
-            .init(projectPath: try resolveProjectPath(projectPath: $0.projectPath,
-                                                      defaultPath: projectPath,
-                                                      generatorPaths: generatorPaths),
-                  name: $0.targetName)
-        }
-        return TuistCore.BuildAction(targets: targets, preActions: preActions, postActions: postActions)
-    }
-}
-
-extension TuistCore.TestAction {
-    static func from(manifest: ProjectDescription.TestAction,
-                     projectPath: AbsolutePath,
-                     generatorPaths: GeneratorPaths) throws -> TuistCore.TestAction {
-        let targets = try manifest.targets.map { try TuistCore.TestableTarget.from(manifest: $0,
-                                                                                   projectPath: projectPath,
-                                                                                   generatorPaths: generatorPaths) }
-        let arguments = manifest.arguments.map { TuistCore.Arguments.from(manifest: $0) }
-        let configurationName = manifest.configurationName
-        let coverage = manifest.coverage
-        let codeCoverageTargets = try manifest.codeCoverageTargets.map {
-            TuistCore.TargetReference(projectPath: try resolveProjectPath(projectPath: $0.projectPath,
-                                                                          defaultPath: projectPath,
-                                                                          generatorPaths: generatorPaths),
-                                      name: $0.targetName)
-        }
-        let preActions = try manifest.preActions.map { try TuistCore.ExecutionAction.from(manifest: $0,
-                                                                                          projectPath: projectPath,
-                                                                                          generatorPaths: generatorPaths) }
-        let postActions = try manifest.postActions.map { try TuistCore.ExecutionAction.from(manifest: $0,
-                                                                                            projectPath: projectPath,
-                                                                                            generatorPaths: generatorPaths) }
-
-        return TestAction(targets: targets,
-                          arguments: arguments,
-                          configurationName: configurationName,
-                          coverage: coverage,
-                          codeCoverageTargets: codeCoverageTargets,
-                          preActions: preActions,
-                          postActions: postActions)
-    }
-}
-
-extension TuistCore.TestableTarget {
-    static func from(manifest: ProjectDescription.TestableTarget,
-                     projectPath: AbsolutePath,
-                     generatorPaths: GeneratorPaths) throws -> TuistCore.TestableTarget {
-        TestableTarget(target: TuistCore.TargetReference(projectPath: try resolveProjectPath(projectPath: manifest.target.projectPath,
-                                                                                             defaultPath: projectPath,
-                                                                                             generatorPaths: generatorPaths),
-                                                         name: manifest.target.targetName),
-                       skipped: manifest.isSkipped,
-                       parallelizable: manifest.isParallelizable,
-                       randomExecutionOrdering: manifest.isRandomExecutionOrdering)
-    }
-}
-
-extension TuistCore.RunAction {
-    static func from(manifest: ProjectDescription.RunAction,
-                     projectPath: AbsolutePath,
-                     generatorPaths: GeneratorPaths) throws -> TuistCore.RunAction {
-        let configurationName = manifest.configurationName
-        let arguments = manifest.arguments.map { TuistCore.Arguments.from(manifest: $0) }
-
-        var executableResolved: TuistCore.TargetReference?
-        if let executable = manifest.executable {
-            executableResolved = TargetReference(projectPath: try resolveProjectPath(projectPath: executable.projectPath,
-                                                                                     defaultPath: projectPath,
-                                                                                     generatorPaths: generatorPaths),
-                                                 name: executable.targetName)
-        }
-
-        return RunAction(configurationName: configurationName,
-                         executable: executableResolved,
-                         arguments: arguments)
-    }
-}
-
-extension TuistCore.ArchiveAction {
-    static func from(manifest: ProjectDescription.ArchiveAction,
-                     projectPath: AbsolutePath,
-                     generatorPaths: GeneratorPaths) throws -> TuistCore.ArchiveAction {
-        let configurationName = manifest.configurationName
-        let revealArchiveInOrganizer = manifest.revealArchiveInOrganizer
-        let customArchiveName = manifest.customArchiveName
-        let preActions = try manifest.preActions.map { try TuistCore.ExecutionAction.from(manifest: $0,
-                                                                                          projectPath: projectPath,
-                                                                                          generatorPaths: generatorPaths) }
-        let postActions = try manifest.postActions.map { try TuistCore.ExecutionAction.from(manifest: $0,
-                                                                                            projectPath: projectPath,
-                                                                                            generatorPaths: generatorPaths) }
-
-        return TuistCore.ArchiveAction(configurationName: configurationName,
-                                       revealArchiveInOrganizer: revealArchiveInOrganizer,
-                                       customArchiveName: customArchiveName,
-                                       preActions: preActions,
-                                       postActions: postActions)
-    }
-}
-
-extension TuistCore.ExecutionAction {
-    static func from(manifest: ProjectDescription.ExecutionAction,
-                     projectPath: AbsolutePath,
-                     generatorPaths: GeneratorPaths) throws -> TuistCore.ExecutionAction {
-        let targetReference: TuistCore.TargetReference? = try manifest.target.map {
-            .init(projectPath: try resolveProjectPath(projectPath: $0.projectPath,
-                                                      defaultPath: projectPath,
-                                                      generatorPaths: generatorPaths),
-                  name: $0.targetName)
-        }
-        return ExecutionAction(title: manifest.title, scriptText: manifest.scriptText, target: targetReference)
-    }
-}
-
-extension TuistCore.Arguments {
-    static func from(manifest: ProjectDescription.Arguments) -> TuistCore.Arguments {
-        Arguments(environment: manifest.environment,
-                  launch: manifest.launch)
-    }
-}
-
-extension TuistCore.BuildConfiguration {
-    static func from(manifest: ProjectDescription.CustomConfiguration) -> TuistCore.BuildConfiguration {
-        let variant: TuistCore.BuildConfiguration.Variant
-        switch manifest.variant {
-        case .debug:
-            variant = .debug
-        case .release:
-            variant = .release
-        }
-        return TuistCore.BuildConfiguration(name: manifest.name, variant: variant)
-    }
-}
-
-extension TuistCore.Product {
-    static func from(manifest: ProjectDescription.Product) -> TuistCore.Product {
-        switch manifest {
-        case .app:
-            return .app
-        case .staticLibrary:
-            return .staticLibrary
-        case .dynamicLibrary:
-            return .dynamicLibrary
-        case .framework:
-            return .framework
-        case .staticFramework:
-            return .staticFramework
-        case .unitTests:
-            return .unitTests
-        case .uiTests:
-            return .uiTests
-        case .bundle:
-            return .bundle
-        case .appExtension:
-            return .appExtension
-        case .stickerPackExtension:
-            return .stickerPackExtension
-        case .watch2App:
-            return .watch2App
-        case .watch2Extension:
-            return .watch2Extension
-        }
-    }
-}
-
-extension TuistCore.Platform {
-    static func from(manifest: ProjectDescription.Platform) throws -> TuistCore.Platform {
-        switch manifest {
-        case .macOS:
-            return .macOS
-        case .iOS:
-            return .iOS
-        case .tvOS:
-            return .tvOS
-        case .watchOS:
-            return .watchOS
-        }
-    }
-}
-
-extension TuistCore.SDKStatus {
-    static func from(manifest: ProjectDescription.SDKStatus) -> TuistCore.SDKStatus {
-        switch manifest {
-        case .required:
-            return .required
-        case .optional:
-            return .optional
-        }
-    }
-}
-
-extension TuistCore.DeploymentTarget {
-    static func from(manifest: ProjectDescription.DeploymentTarget) -> TuistCore.DeploymentTarget {
-        switch manifest {
-        case let .iOS(version, devices):
-            return .iOS(version, DeploymentDevice(rawValue: devices.rawValue))
-        case let .macOS(version):
-            return .macOS(version)
-        }
-    }
-}
-
-private func resolveProjectPath(projectPath: Path?, defaultPath: AbsolutePath, generatorPaths: GeneratorPaths) throws -> AbsolutePath {
-    if let projectPath = projectPath { return try generatorPaths.resolve(path: projectPath) }
-    return defaultPath
-=======
->>>>>>> af7e75a3
 }