import Basic
import Foundation
import TuistCore
import XcodeProj

enum WorkspaceGeneratorError: FatalError {
    case projectNotFound(path: AbsolutePath)
    var type: ErrorType {
        switch self {
        case .projectNotFound:
            return .abort
        }
    }

    var description: String {
        switch self {
        case let .projectNotFound(path: path):
            return "Project not found at path: \(path)"
        }
    }
}

protocol WorkspaceGenerating: AnyObject {
    /// Generates the given workspace.
    ///
    /// - Parameters:
    ///   - workspace: Workspace model.
    ///   - path: Path to the directory where the generation command is executed from.
    ///   - graph: In-memory representation of the graph.
    ///   - tuistConfig: Tuist configuration.
    /// - Returns: Path to the generated workspace.
    /// - Throws: An error if the generation fails.
    @discardableResult
    func generate(workspace: Workspace,
                  path: AbsolutePath,
                  graph: Graphing,
                  tuistConfig: TuistConfig) throws -> AbsolutePath
}

final class WorkspaceGenerator: WorkspaceGenerating {
    // MARK: - Attributes

    private let projectGenerator: ProjectGenerating
    private let system: Systeming
    private let workspaceStructureGenerator: WorkspaceStructureGenerating
    private let cocoapodsInteractor: CocoaPodsInteracting

    // MARK: - Init

    convenience init(system: Systeming = System(),
                     defaultSettingsProvider: DefaultSettingsProviding = DefaultSettingsProvider(),
                     cocoapodsInteractor: CocoaPodsInteracting = CocoaPodsInteractor()) {
        let configGenerator = ConfigGenerator(defaultSettingsProvider: defaultSettingsProvider)
        let targetGenerator = TargetGenerator(configGenerator: configGenerator)
        let projectGenerator = ProjectGenerator(targetGenerator: targetGenerator,
                                                configGenerator: configGenerator,
                                                system: system)
        self.init(system: system,
                  projectGenerator: projectGenerator,
                  workspaceStructureGenerator: WorkspaceStructureGenerator(),
                  cocoapodsInteractor: cocoapodsInteractor)
    }

    init(system: Systeming,
         projectGenerator: ProjectGenerating,
         workspaceStructureGenerator: WorkspaceStructureGenerating,
         cocoapodsInteractor: CocoaPodsInteracting) {
        self.system = system
        self.projectGenerator = projectGenerator
        self.workspaceStructureGenerator = workspaceStructureGenerator
        self.cocoapodsInteractor = cocoapodsInteractor
    }

    // MARK: - WorkspaceGenerating

    /// Generates the given workspace.
    ///
    /// - Parameters:
    ///   - workspace: Workspace model.
    ///   - path: Path to the directory where the generation command is executed from.
    ///   - graph: In-memory representation of the graph.
    ///   - tuistConfig: Tuist configuration.
    /// - Returns: Path to the generated workspace.
    /// - Throws: An error if the generation fails.
    @discardableResult
    func generate(workspace: Workspace,
                  path: AbsolutePath,
                  graph: Graphing,
                  tuistConfig _: TuistConfig) throws -> AbsolutePath {
        let workspaceName = "\(graph.name).xcworkspace"
<<<<<<< HEAD
        printer.print(section: "Generating workspace \(workspaceName)")
        
        let updatedWorkspace = try generatePackageDependencyManager(at: path,
                                                                workspace: workspace,
                                                                workspaceName: workspaceName,
                                                                graph: graph)
=======
        Printer.shared.print(section: "Generating workspace \(workspaceName)")
>>>>>>> bc1fb583

        /// Projects

        var generatedProjects = [AbsolutePath: GeneratedProject]()
        try graph.projects.forEach { project in
            let generatedProject = try projectGenerator.generate(project: project,
                                                                 graph: graph,
                                                                 sourceRootPath: project.path)
            generatedProjects[project.path] = generatedProject
        }

        // Workspace structure
        let structure = workspaceStructureGenerator.generateStructure(path: path,
<<<<<<< HEAD
                                                                      workspace: updatedWorkspace)
=======
                                                                      workspace: workspace,
                                                                      fileHandler: FileHandler.shared)
>>>>>>> bc1fb583

        let workspacePath = path.appending(component: workspaceName)
        let workspaceData = XCWorkspaceData(children: [])
        let xcWorkspace = XCWorkspace(data: workspaceData)
        try workspaceData.children = structure.contents.map {
            try recursiveChildElement(generatedProjects: generatedProjects,
                                      element: $0,
                                      path: path)
        }

        try write(xcworkspace: xcWorkspace, to: workspacePath)

        // CocoaPods

        try cocoapodsInteractor.install(graph: graph)

        return workspacePath
    }
   
    private func generatePackageDependencyManager(at path: AbsolutePath,
                                                  workspace: Workspace,
                                                  workspaceName: String,
                                                  graph: Graphing) throws -> Workspace {
        let hasPackages: Bool = try !graph.packages(path: path, name: workspace.name).isEmpty
        guard hasPackages else { return workspace }
        
        let symbolicPackagePath = path.appending(component: "Package.resolved")
        if !fileHandler.exists(symbolicPackagePath) {
            let packagePath = path.appending(RelativePath("\(workspaceName)/xcshareddata/swiftpm/Package.resolved"))
            try fileHandler.createSymbolicLink(symbolicPackagePath, destination: packagePath)
        }
        
        return workspace.adding(files: [symbolicPackagePath])
    }

    private func write(xcworkspace: XCWorkspace, to: AbsolutePath) throws {
        // If the workspace doesn't exist we can write it because there isn't any
        // Xcode instance that might depend on it.
        if !FileHandler.shared.exists(to.appending(component: "contents.xcworkspacedata")) {
            try xcworkspace.write(path: to.path)
            return
        }

        // If the workspace exists, we want to reduce the likeliness of causing
        // Xcode not to be able to reload the workspace.
        // We only replace the current one if something has changed.
        try FileHandler.shared.inTemporaryDirectory { temporaryPath in
            try xcworkspace.write(path: temporaryPath.path)

            let workspaceData: (AbsolutePath) throws -> Data = {
                let dataPath = $0.appending(component: "contents.xcworkspacedata")
                return try Data(contentsOf: dataPath.url)
            }

            let currentData = try workspaceData(to)
            let currentWorkspaceData = try workspaceData(temporaryPath)

            if currentData != currentWorkspaceData {
                try FileHandler.shared.replace(to, with: temporaryPath)
            }
        }
    }

    /// Create a XCWorkspaceDataElement.file from a path string.
    ///
    /// - Parameter path: The relative path to the file
    private func workspaceFileElement(path: RelativePath) -> XCWorkspaceDataElement {
        let location = XCWorkspaceDataElementLocationType.group(path.pathString)
        let fileRef = XCWorkspaceDataFileRef(location: location)
        return .file(fileRef)
    }

    /// Sorting function for workspace data elements. It applies the following sorting criteria:
    ///  - Files sorted before groups.
    ///  - Groups sorted by name.
    ///  - Files sorted using the workspaceFilePathSort sort function.
    ///
    /// - Parameters:
    ///   - lhs: First file to be sorted.
    ///   - rhs: Second file to be sorted.
    /// - Returns: True if the first workspace data element should be before the second one.
    private func workspaceDataElementSort(lhs: XCWorkspaceDataElement, rhs: XCWorkspaceDataElement) -> Bool {
        switch (lhs, rhs) {
        case let (.file(lhsFile), .file(rhsFile)):
            return workspaceFilePathSort(lhs: lhsFile.location.path,
                                         rhs: rhsFile.location.path)
        case let (.group(lhsGroup), .group(rhsGroup)):
            return lhsGroup.location.path < rhsGroup.location.path
        case (.file, .group):
            return true
        case (.group, .file):
            return false
        }
    }

    /// Sorting function for workspace data file elements. It applies the following sorting criteria:
    ///  - Xcode projects are sorted after other files.
    ///  - Xcode projects are sorted by name.
    ///  - Other files are sorted by name.
    ///
    /// - Parameters:
    ///   - lhs: First file path to be sorted.
    ///   - rhs: Second file path to be sorted.
    /// - Returns: True if the first element should be sorted before the second.
    private func workspaceFilePathSort(lhs: String, rhs: String) -> Bool {
        let lhsIsXcodeProject = lhs.hasSuffix(".xcodeproj")
        let rhsIsXcodeProject = rhs.hasSuffix(".xcodeproj")

        switch (lhsIsXcodeProject, rhsIsXcodeProject) {
        case (true, true):
            return lhs < rhs
        case (false, false):
            return lhs < rhs
        case (true, false):
            return false
        case (false, true):
            return true
        }
    }

    private func recursiveChildElement(generatedProjects: [AbsolutePath: GeneratedProject],
                                       element: WorkspaceStructure.Element,
                                       path: AbsolutePath) throws -> XCWorkspaceDataElement {
        switch element {
        case let .file(path: filePath):
            return workspaceFileElement(path: filePath.relative(to: path))

        case let .folderReference(path: folderPath):
            return workspaceFileElement(path: folderPath.relative(to: path))

        case let .group(name: name, path: groupPath, contents: contents):
            let location = XCWorkspaceDataElementLocationType.group(groupPath.relative(to: path).pathString)

            let groupReference = XCWorkspaceDataGroup(
                location: location,
                name: name,
                children: try contents.map {
                    try recursiveChildElement(generatedProjects: generatedProjects,
                                              element: $0,
                                              path: groupPath)
                }.sorted(by: workspaceDataElementSort)
            )

            return .group(groupReference)

        case let .project(path: projectPath):
            guard let generatedProject = generatedProjects[projectPath] else {
                throw WorkspaceGeneratorError.projectNotFound(path: projectPath)
            }
            let relativePath = generatedProject.path.relative(to: path)
            return workspaceFileElement(path: relativePath)
        }
    }
}<|MERGE_RESOLUTION|>--- conflicted
+++ resolved
@@ -44,6 +44,8 @@
     private let system: Systeming
     private let workspaceStructureGenerator: WorkspaceStructureGenerating
     private let cocoapodsInteractor: CocoaPodsInteracting
+    
+    internal var fileHandler: FileHandling = FileHandler.shared
 
     // MARK: - Init
 
@@ -88,16 +90,13 @@
                   graph: Graphing,
                   tuistConfig _: TuistConfig) throws -> AbsolutePath {
         let workspaceName = "\(graph.name).xcworkspace"
-<<<<<<< HEAD
-        printer.print(section: "Generating workspace \(workspaceName)")
+        
+        Printer.shared.print(section: "Generating workspace \(workspaceName)")
         
         let updatedWorkspace = try generatePackageDependencyManager(at: path,
                                                                 workspace: workspace,
                                                                 workspaceName: workspaceName,
                                                                 graph: graph)
-=======
-        Printer.shared.print(section: "Generating workspace \(workspaceName)")
->>>>>>> bc1fb583
 
         /// Projects
 
@@ -111,12 +110,8 @@
 
         // Workspace structure
         let structure = workspaceStructureGenerator.generateStructure(path: path,
-<<<<<<< HEAD
-                                                                      workspace: updatedWorkspace)
-=======
                                                                       workspace: workspace,
                                                                       fileHandler: FileHandler.shared)
->>>>>>> bc1fb583
 
         let workspacePath = path.appending(component: workspaceName)
         let workspaceData = XCWorkspaceData(children: [])
