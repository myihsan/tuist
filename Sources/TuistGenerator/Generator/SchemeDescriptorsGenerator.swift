import Foundation
import TSCBasic
import TuistCore
import TuistSupport
import XcodeProj

/// Protocol that defines the interface of the schemes generation.
protocol SchemeDescriptorsGenerating {
    /// Generates the schemes for the workspace targets.
    ///
    /// - Parameters:
    ///   - workspace: Workspace model.
    ///   - xcworkspacePath: Path to the workspace.
    ///   - generatedProject: Generated Xcode project.
    ///   - graphTraverser: Graph traverser.
    /// - Throws: A FatalError if the generation of the schemes fails.
    func generateWorkspaceSchemes(workspace: Workspace,
                                  generatedProjects: [AbsolutePath: GeneratedProject],
                                  graphTraverser: GraphTraversing) throws -> [SchemeDescriptor]

    /// Generates the schemes for the project targets.
    ///
    /// - Parameters:
    ///   - project: Project manifest.
    ///   - xcprojectPath: Path to the Xcode project.
    ///   - generatedProject: Generated Xcode project.
    ///   - graphTraverser: Graph traverser.
    /// - Throws: A FatalError if the generation of the schemes fails.
    func generateProjectSchemes(project: Project,
                                generatedProject: GeneratedProject,
                                graphTraverser: GraphTraversing) throws -> [SchemeDescriptor]
}

// swiftlint:disable:next type_body_length
final class SchemeDescriptorsGenerator: SchemeDescriptorsGenerating {
    private struct Constants {
        /// Default last upgrade version for generated schemes.
        static let defaultLastUpgradeVersion = "1010"

        /// Default version for generated schemes.
        static let defaultVersion = "1.3"

        struct LaunchAction {
            var debugger: String
            var launcher: String
            var askForAppToLaunch: Bool?
            var launchAutomaticallySubstyle: String?

            static var `default`: LaunchAction {
                LaunchAction(debugger: XCScheme.defaultDebugger,
                             launcher: XCScheme.defaultLauncher,
                             askForAppToLaunch: nil,
                             launchAutomaticallySubstyle: nil)
            }

            static var `extension`: LaunchAction {
                LaunchAction(debugger: "",
                             launcher: "Xcode.IDEFoundation.Launcher.PosixSpawn",
                             askForAppToLaunch: true,
                             launchAutomaticallySubstyle: "2")
            }
        }
    }

    func generateWorkspaceSchemes(workspace: Workspace,
                                  generatedProjects: [AbsolutePath: GeneratedProject],
                                  graphTraverser: GraphTraversing) throws -> [SchemeDescriptor]
    {
        let schemes = try workspace.schemes.map { scheme in
            try generateScheme(scheme: scheme,
                               path: workspace.path,
                               graphTraverser: graphTraverser,
                               generatedProjects: generatedProjects)
        }

        return schemes
    }

    func generateProjectSchemes(project: Project,
                                generatedProject: GeneratedProject,
                                graphTraverser: GraphTraversing) throws -> [SchemeDescriptor]
    {
        try project.schemes.map { scheme in
            try generateScheme(scheme: scheme,
                               path: project.path,
                               graphTraverser: graphTraverser,
                               generatedProjects: [project.path: generatedProject])
        }
    }

    /// Wipes shared and user schemes at a workspace or project path. This is needed
    /// currently to support the workspace scheme generation case where a workspace that
    /// already exists on disk is being regenerated. Wiping the schemes directory prevents
    /// older custom schemes from persisting after regeneration.
    ///
    /// - Parameter at: Path to the workspace or project.
    func wipeSchemes(at path: AbsolutePath) throws {
        let fileHandler = FileHandler.shared
        let userPath = schemeDirectory(path: path, shared: false)
        let sharedPath = schemeDirectory(path: path, shared: true)
        if fileHandler.exists(userPath) { try fileHandler.delete(userPath) }
        if fileHandler.exists(sharedPath) { try fileHandler.delete(sharedPath) }
    }

    /// Generate schemes for a project or workspace.
    ///
    /// - Parameters:
    ///     - scheme: Project scheme.
    ///     - xcPath: Path to workspace's .xcworkspace or project's .xcodeproj.
    ///     - path: Path to workspace or project folder.
    ///     - graphTraverser: Graph traverser.
    ///     - generatedProjects: Project paths mapped to generated projects.
    private func generateScheme(scheme: Scheme,
                                path: AbsolutePath,
                                graphTraverser: GraphTraversing,
                                generatedProjects: [AbsolutePath: GeneratedProject]) throws -> SchemeDescriptor
    {
        let generatedBuildAction = try schemeBuildAction(scheme: scheme,
                                                         graphTraverser: graphTraverser,
                                                         rootPath: path,
                                                         generatedProjects: generatedProjects)
        let generatedTestAction = try schemeTestAction(scheme: scheme,
                                                       graphTraverser: graphTraverser,
                                                       rootPath: path,
                                                       generatedProjects: generatedProjects)
        let generatedLaunchAction = try schemeLaunchAction(scheme: scheme,
                                                           graphTraverser: graphTraverser,
                                                           rootPath: path,
                                                           generatedProjects: generatedProjects)
        let generatedProfileAction = try schemeProfileAction(scheme: scheme,
                                                             graphTraverser: graphTraverser,
                                                             rootPath: path,
                                                             generatedProjects: generatedProjects)
        let generatedAnalyzeAction = try schemeAnalyzeAction(scheme: scheme,
                                                             graphTraverser: graphTraverser,
                                                             rootPath: path,
                                                             generatedProjects: generatedProjects)
        let generatedArchiveAction = try schemeArchiveAction(scheme: scheme,
                                                             graphTraverser: graphTraverser,
                                                             rootPath: path,
                                                             generatedProjects: generatedProjects)

        let wasCreatedForAppExtension = isSchemeForAppExtension(scheme: scheme, graphTraverser: graphTraverser)

        let xcscheme = XCScheme(name: scheme.name,
                                lastUpgradeVersion: Constants.defaultLastUpgradeVersion,
                                version: Constants.defaultVersion,
                                buildAction: generatedBuildAction,
                                testAction: generatedTestAction,
                                launchAction: generatedLaunchAction,
                                profileAction: generatedProfileAction,
                                analyzeAction: generatedAnalyzeAction,
                                archiveAction: generatedArchiveAction,
                                wasCreatedForAppExtension: wasCreatedForAppExtension)

        return SchemeDescriptor(xcScheme: xcscheme, shared: scheme.shared)
    }

    /// Generates the scheme build action.
    ///
    /// - Parameters:
    ///   - scheme: Scheme manifest.
    ///   - graphTraverser: Graph traverser.
    ///   - rootPath: Path to the project or workspace.
    ///   - generatedProjects: Project paths mapped to generated projects.
    /// - Returns: Scheme build action.
    func schemeBuildAction(scheme: Scheme,
                           graphTraverser: GraphTraversing,
                           rootPath: AbsolutePath,
                           generatedProjects: [AbsolutePath: GeneratedProject]) throws -> XCScheme.BuildAction?
    {
        guard let buildAction = scheme.buildAction else { return nil }

        let buildFor: [XCScheme.BuildAction.Entry.BuildFor] = [
            .analyzing, .archiving, .profiling, .running, .testing,
        ]

        var entries: [XCScheme.BuildAction.Entry] = []
        var preActions: [XCScheme.ExecutionAction] = []
        var postActions: [XCScheme.ExecutionAction] = []

        try buildAction.targets.forEach { buildActionTarget in
            guard let buildActionGraphTarget = graphTraverser.target(path: buildActionTarget.projectPath, name: buildActionTarget.name) else { return }
            guard let buildableReference = try createBuildableReference(graphTarget: buildActionGraphTarget,
                                                                        graphTraverser: graphTraverser,
                                                                        rootPath: rootPath,
                                                                        generatedProjects: generatedProjects) else { return }
            entries.append(XCScheme.BuildAction.Entry(buildableReference: buildableReference, buildFor: buildFor))
        }

        preActions = try buildAction.preActions.map {
            try schemeExecutionAction(action: $0, graphTraverser: graphTraverser, generatedProjects: generatedProjects, rootPath: rootPath)
        }

        postActions = try buildAction.postActions.map {
            try schemeExecutionAction(action: $0, graphTraverser: graphTraverser, generatedProjects: generatedProjects, rootPath: rootPath)
        }

        return XCScheme.BuildAction(buildActionEntries: entries,
                                    preActions: preActions,
                                    postActions: postActions,
                                    parallelizeBuild: true,
                                    buildImplicitDependencies: true)
    }

    /// Generates the scheme test action.
    ///
    /// - Parameters:
    ///   - scheme: Scheme manifest.
    ///   - graphTraverser: Graph traverser.
    ///   - rootPath: Root path to either project or workspace.
    ///   - generatedProjects: Project paths mapped to generated projects.
    /// - Returns: Scheme test action.
    // swiftlint:disable:next function_body_length
    func schemeTestAction(scheme: Scheme,
                          graphTraverser: GraphTraversing,
                          rootPath: AbsolutePath,
                          generatedProjects: [AbsolutePath: GeneratedProject]) throws -> XCScheme.TestAction?
    {
        guard let testAction = scheme.testAction else { return nil }

        var testables: [XCScheme.TestableReference] = []
        var preActions: [XCScheme.ExecutionAction] = []
        var postActions: [XCScheme.ExecutionAction] = []

        let testPlans: [XCScheme.TestPlanReference]? = testAction.testPlans?.map {
            XCScheme.TestPlanReference(reference: "container:\($0.path.relative(to: rootPath))",
                                       default: $0.isDefault)
        }

        try testAction.targets.forEach { testableTarget in
            guard let testableGraphTarget = graphTraverser.target(path: testableTarget.target.projectPath, name: testableTarget.target.name) else { return }
            guard let reference = try createBuildableReference(graphTarget: testableGraphTarget,
                                                               graphTraverser: graphTraverser,
                                                               rootPath: rootPath,
                                                               generatedProjects: generatedProjects) else { return }
            let testable = XCScheme.TestableReference(skipped: testableTarget.isSkipped,
                                                      parallelizable: testableTarget.isParallelizable,
                                                      randomExecutionOrdering: testableTarget.isRandomExecutionOrdering,
                                                      buildableReference: reference)
            testables.append(testable)
        }

        preActions = try testAction.preActions.map { try schemeExecutionAction(action: $0,
                                                                               graphTraverser: graphTraverser,
                                                                               generatedProjects: generatedProjects,
                                                                               rootPath: rootPath) }
        postActions = try testAction.postActions.map { try schemeExecutionAction(action: $0,
                                                                                 graphTraverser: graphTraverser,
                                                                                 generatedProjects: generatedProjects,
                                                                                 rootPath: rootPath) }

        var args: XCScheme.CommandLineArguments?
        var environments: [XCScheme.EnvironmentVariable]?

        if let arguments = testAction.arguments {
            args = XCScheme.CommandLineArguments(arguments: commandlineArgruments(arguments.launchArguments))
            environments = environmentVariables(arguments.environment)
        }

        let codeCoverageTargets = try testAction.codeCoverageTargets.compactMap { (target: TargetReference) -> XCScheme.BuildableReference? in
            guard let graphTarget = graphTraverser.target(path: target.projectPath, name: target.name) else { return nil }
            return try testCoverageTargetReferences(graphTarget: graphTarget,
                                                    graphTraverser: graphTraverser,
                                                    generatedProjects: generatedProjects,
                                                    rootPath: rootPath)
        }

        let onlyGenerateCoverageForSpecifiedTargets = codeCoverageTargets.count > 0 ? true : nil

        let disableMainThreadChecker = !testAction.diagnosticsOptions.contains(.mainThreadChecker)
        let shouldUseLaunchSchemeArgsEnv: Bool = args == nil && environments == nil
        let language = testAction.language
        let region = testAction.region

        return XCScheme.TestAction(buildConfiguration: testAction.configurationName,
                                   macroExpansion: nil,
                                   testables: testables,
                                   testPlans: testPlans,
                                   preActions: preActions,
                                   postActions: postActions,
                                   shouldUseLaunchSchemeArgsEnv: shouldUseLaunchSchemeArgsEnv,
                                   codeCoverageEnabled: testAction.coverage,
                                   codeCoverageTargets: codeCoverageTargets,
                                   onlyGenerateCoverageForSpecifiedTargets: onlyGenerateCoverageForSpecifiedTargets,
                                   disableMainThreadChecker: disableMainThreadChecker,
                                   commandlineArguments: args,
                                   environmentVariables: environments,
                                   language: language,
                                   region: region)
    }

    /// Generates the scheme launch action.
    ///
    /// - Parameters:
    ///   - scheme: Scheme manifest.
    ///   - graphTraverser: Graph traverser.
    ///   - rootPath: Root path to either project or workspace.
    ///   - generatedProjects: Project paths mapped to generated projects.
    /// - Returns: Scheme launch action.
    func schemeLaunchAction(scheme: Scheme,
                            graphTraverser: GraphTraversing,
                            rootPath: AbsolutePath,
                            generatedProjects: [AbsolutePath: GeneratedProject]) throws -> XCScheme.LaunchAction?
    {
        let specifiedExecutableTarget = scheme.runAction?.executable
        let defaultTarget = defaultTargetReference(scheme: scheme)
        guard let target = specifiedExecutableTarget ?? defaultTarget else { return nil }

        var buildableProductRunnable: XCScheme.BuildableProductRunnable?
        var macroExpansion: XCScheme.BuildableReference?
        var pathRunnable: XCScheme.PathRunnable?
        var defaultBuildConfiguration = BuildConfiguration.debug.name

        if let filePath = scheme.runAction?.filePath {
            pathRunnable = XCScheme.PathRunnable(filePath: filePath.pathString)
        } else {
            guard let graphTarget = graphTraverser.target(path: target.projectPath, name: target.name) else { return nil }
            defaultBuildConfiguration = graphTarget.project.defaultDebugBuildConfigurationName
            guard let buildableReference = try createBuildableReference(graphTarget: graphTarget,
                                                                        graphTraverser: graphTraverser,
                                                                        rootPath: rootPath,
                                                                        generatedProjects: generatedProjects) else { return nil }

            if graphTarget.target.product.runnable {
                buildableProductRunnable = XCScheme.BuildableProductRunnable(buildableReference: buildableReference, runnableDebuggingMode: "0")
            } else {
                macroExpansion = buildableReference
            }
        }

        var commandlineArguments: XCScheme.CommandLineArguments?
        var environments: [XCScheme.EnvironmentVariable]?

        if let arguments = scheme.runAction?.arguments {
            commandlineArguments = XCScheme.CommandLineArguments(arguments: commandlineArgruments(arguments.launchArguments))
            environments = environmentVariables(arguments.environment)
        }

        let buildConfiguration = scheme.runAction?.configurationName ?? defaultBuildConfiguration
        let disableMainThreadChecker = scheme.runAction?.diagnosticsOptions.contains(.mainThreadChecker) == false
        let isSchemeForAppExtension = self.isSchemeForAppExtension(scheme: scheme, graphTraverser: graphTraverser)
        let launchActionConstants: Constants.LaunchAction = isSchemeForAppExtension == true ? .extension : .default

        return XCScheme.LaunchAction(runnable: buildableProductRunnable,
                                     buildConfiguration: buildConfiguration,
                                     macroExpansion: macroExpansion,
                                     selectedDebuggerIdentifier: launchActionConstants.debugger,
                                     selectedLauncherIdentifier: launchActionConstants.launcher,
                                     askForAppToLaunch: launchActionConstants.askForAppToLaunch,
                                     pathRunnable: pathRunnable,
                                     disableMainThreadChecker: disableMainThreadChecker,
                                     commandlineArguments: commandlineArguments,
                                     environmentVariables: environments,
                                     launchAutomaticallySubstyle: launchActionConstants.launchAutomaticallySubstyle)
    }

    /// Generates the scheme profile action for a given target.
    ///
    /// - Parameters:
    ///   - scheme: Target manifest.
    ///   - graphTraverser: Graph traverser.
    ///   - rootPath: Root path to either project or workspace.
    ///   - generatedProjects: Project paths mapped to generated projects.
    /// - Returns: Scheme profile action.
    func schemeProfileAction(scheme: Scheme,
                             graphTraverser: GraphTraversing,
                             rootPath: AbsolutePath,
                             generatedProjects: [AbsolutePath: GeneratedProject]) throws -> XCScheme.ProfileAction?
    {
        guard var target = defaultTargetReference(scheme: scheme) else { return nil }
        var commandlineArguments: XCScheme.CommandLineArguments?
        var environments: [XCScheme.EnvironmentVariable]?

        if let action = scheme.profileAction, let executable = action.executable {
            target = executable
            if let arguments = action.arguments {
                commandlineArguments = XCScheme.CommandLineArguments(arguments: commandlineArgruments(arguments.launchArguments))
                environments = environmentVariables(arguments.environment)
            }
        } else if let action = scheme.runAction, let executable = action.executable {
            target = executable
            // arguments are inherited automatically from Launch Action (via `shouldUseLaunchSchemeArgsEnv`)
        }

        let shouldUseLaunchSchemeArgsEnv: Bool = commandlineArguments == nil && environments == nil

        guard let graphTarget = graphTraverser.target(path: target.projectPath, name: target.name) else { return nil }
        guard let buildableReference = try createBuildableReference(graphTarget: graphTarget,
                                                                    graphTraverser: graphTraverser,
                                                                    rootPath: rootPath,
                                                                    generatedProjects: generatedProjects) else { return nil }

        var buildableProductRunnable: XCScheme.BuildableProductRunnable?
        var macroExpansion: XCScheme.BuildableReference?

        if graphTarget.target.product.runnable {
            buildableProductRunnable = XCScheme.BuildableProductRunnable(buildableReference: buildableReference, runnableDebuggingMode: "0")
        } else {
            macroExpansion = buildableReference
        }

        let buildConfiguration = scheme.profileAction?.configurationName ?? defaultReleaseBuildConfigurationName(in: graphTarget.project)
        return XCScheme.ProfileAction(buildableProductRunnable: buildableProductRunnable,
                                      buildConfiguration: buildConfiguration,
                                      macroExpansion: macroExpansion,
                                      shouldUseLaunchSchemeArgsEnv: shouldUseLaunchSchemeArgsEnv,
                                      commandlineArguments: commandlineArguments,
                                      environmentVariables: environments)
    }

    /// Returns the scheme analyze action.
    ///
    /// - Parameters:
    ///     - scheme: Scheme manifest.
    ///     - graphTraverser: Graph traverser.
    ///     - rootPath: Root path to either project or workspace.
    ///     - generatedProjects: Project paths mapped to generated projects.
    /// - Returns: Scheme analyze action.
    func schemeAnalyzeAction(scheme: Scheme,
                             graphTraverser: GraphTraversing,
                             rootPath _: AbsolutePath,
                             generatedProjects _: [AbsolutePath: GeneratedProject]) throws -> XCScheme.AnalyzeAction?
    {
        guard let target = defaultTargetReference(scheme: scheme),
            let graphTarget = graphTraverser.target(path: target.projectPath, name: target.name) else { return nil }

        let buildConfiguration = scheme.analyzeAction?.configurationName ?? graphTarget.project.defaultDebugBuildConfigurationName
        return XCScheme.AnalyzeAction(buildConfiguration: buildConfiguration)
    }

    /// Generates the scheme archive action.
    ///
    /// - Parameters:
    ///     - scheme: Scheme manifest.
    ///     - graphTraverser: Graph traverser.
    ///     - rootPath: Root path to either project or workspace.
    ///     - generatedProjects: Project paths mapped to generated projects.
    /// - Returns: Scheme archive action.
    func schemeArchiveAction(scheme: Scheme,
                             graphTraverser: GraphTraversing,
                             rootPath: AbsolutePath,
                             generatedProjects: [AbsolutePath: GeneratedProject]) throws -> XCScheme.ArchiveAction?
    {
        guard let target = defaultTargetReference(scheme: scheme),
            let graphTarget = graphTraverser.target(path: target.projectPath, name: target.name) else { return nil }

        guard let archiveAction = scheme.archiveAction else {
            return defaultSchemeArchiveAction(for: graphTarget.project)
        }

        let preActions = try archiveAction.preActions.map {
            try schemeExecutionAction(action: $0, graphTraverser: graphTraverser, generatedProjects: generatedProjects, rootPath: rootPath)
        }

        let postActions = try archiveAction.postActions.map {
            try schemeExecutionAction(action: $0, graphTraverser: graphTraverser, generatedProjects: generatedProjects, rootPath: rootPath)
        }

        return XCScheme.ArchiveAction(buildConfiguration: archiveAction.configurationName,
                                      revealArchiveInOrganizer: archiveAction.revealArchiveInOrganizer,
                                      customArchiveName: archiveAction.customArchiveName,
                                      preActions: preActions,
                                      postActions: postActions)
    }

    func schemeExecutionAction(action: ExecutionAction,
                               graphTraverser: GraphTraversing,
                               generatedProjects: [AbsolutePath: GeneratedProject],
                               rootPath _: AbsolutePath) throws -> XCScheme.ExecutionAction
    {
        guard let targetReference = action.target,
            let graphTarget = graphTraverser.target(path: targetReference.projectPath, name: targetReference.name),
            let generatedProject = generatedProjects[targetReference.projectPath]
        else {
            return schemeExecutionAction(action: action)
        }
        return schemeExecutionAction(action: action,
                                     target: graphTarget.target,
                                     generatedProject: generatedProject)
    }

    private func schemeExecutionAction(action: ExecutionAction) -> XCScheme.ExecutionAction {
        XCScheme.ExecutionAction(scriptText: action.scriptText,
                                 title: action.title,
                                 environmentBuildable: nil)
    }

    /// Returns the scheme pre/post actions.
    ///
    /// - Parameters:
    ///   - action: pre/post action manifest.
    ///   - target: Project manifest.
    ///   - generatedProject: Generated Xcode project.
    /// - Returns: Scheme actions.
    private func schemeExecutionAction(action: ExecutionAction,
                                       target: Target,
                                       generatedProject: GeneratedProject) -> XCScheme.ExecutionAction
    {
        /// Return Buildable Reference for Scheme Action
        func schemeBuildableReference(target: Target, generatedProject: GeneratedProject) -> XCScheme.BuildableReference? {
            guard let pbxTarget = generatedProject.targets[target.name] else { return nil }

            return targetBuildableReference(target: target,
                                            pbxTarget: pbxTarget,
                                            projectPath: generatedProject.name)
        }

        let schemeAction = XCScheme.ExecutionAction(scriptText: action.scriptText,
                                                    title: action.title,
                                                    environmentBuildable: nil)

        schemeAction.environmentBuildable = schemeBuildableReference(target: target,
                                                                     generatedProject: generatedProject)
        return schemeAction
    }

    // MARK: - Helpers

    private func resolveRelativeProjectPath(graphTarget: ValueGraphTarget,
                                            generatedProject: GeneratedProject,
                                            rootPath: AbsolutePath) -> RelativePath
    {
<<<<<<< HEAD
        let xcodeProjectPath = targetNode.project.xcodeProjPath.appending(component: generatedProject.name)
=======
        let xcodeProjectPath = graphTarget.project.path.appending(component: generatedProject.name)
>>>>>>> f6ad6555
        return xcodeProjectPath.relative(to: rootPath)
    }

    /// Creates a target buildable refernece for a target
    ///
    /// - Parameters:
    ///     - graphTarget: The graph target.
    ///     - graph: Tuist graph.
    ///     - rootPath: Path to the project or workspace.
    ///     - generatedProjects: Project paths mapped to generated projects.
    private func createBuildableReference(graphTarget: ValueGraphTarget,
                                          graphTraverser: GraphTraversing,
                                          rootPath: AbsolutePath,
                                          generatedProjects: [AbsolutePath: GeneratedProject]) throws -> XCScheme.BuildableReference?
    {
        let projectPath = graphTarget.project.path
        guard let target = graphTraverser.target(path: graphTarget.project.path, name: graphTarget.target.name) else { return nil }
        guard let generatedProject = generatedProjects[projectPath] else { return nil }
        guard let pbxTarget = generatedProject.targets[graphTarget.target.name] else { return nil }
        let relativeXcodeProjectPath = resolveRelativeProjectPath(graphTarget: graphTarget,
                                                                  generatedProject: generatedProject,
                                                                  rootPath: target.project.xcodeProjPath)

        return targetBuildableReference(target: target.target,
                                        pbxTarget: pbxTarget,
                                        projectPath: relativeXcodeProjectPath.pathString)
    }

    /// Generates the array of BuildableReference for targets that the
    /// coverage report should be generated for them.
    ///
    /// - Parameters:
    ///   - target: test actions.
    ///   - graph: tuist graph.
    ///   - generatedProjects: Generated Xcode projects.
    ///   - rootPath: Root path to workspace or project.
    /// - Returns: Array of buildable references.
    private func testCoverageTargetReferences(graphTarget: ValueGraphTarget,
                                              graphTraverser: GraphTraversing,
                                              generatedProjects: [AbsolutePath: GeneratedProject],
                                              rootPath: AbsolutePath) throws -> XCScheme.BuildableReference?
    {
        try createBuildableReference(graphTarget: graphTarget,
                                     graphTraverser: graphTraverser,
                                     rootPath: rootPath,
                                     generatedProjects: generatedProjects)
    }

    /// Creates the directory where the schemes are stored inside the project.
    /// If the directory exists it does not re-create it.
    ///
    /// - Parameters:
    ///   - path: Path to the Xcode workspace or project.
    ///   - shared: Scheme should be shared or not
    /// - Returns: Path to the schemes directory.
    /// - Throws: A FatalError if the creation of the directory fails.
    private func createSchemesDirectory(path: AbsolutePath, shared: Bool = true) throws -> AbsolutePath {
        let schemePath = schemeDirectory(path: path, shared: shared)
        if !FileHandler.shared.exists(schemePath) {
            try FileHandler.shared.createFolder(schemePath)
        }
        return schemePath
    }

    private func schemeDirectory(path: AbsolutePath, shared: Bool = true) -> AbsolutePath {
        if shared {
            return path.appending(RelativePath("xcshareddata/xcschemes"))
        } else {
            let username = NSUserName()
            return path.appending(RelativePath("xcuserdata/\(username).xcuserdatad/xcschemes"))
        }
    }

    /// Returns the scheme commandline argument passed on launch
    ///
    /// - Parameters:
    ///     - environments: commandline argument keys.
    /// - Returns: XCScheme.CommandLineArguments.CommandLineArgument.
    private func commandlineArgruments(_ arguments: [LaunchArgument]) -> [XCScheme.CommandLineArguments.CommandLineArgument] {
        arguments.map {
            XCScheme.CommandLineArguments.CommandLineArgument(name: $0.name, enabled: $0.isEnabled)
        }
    }

    /// Returns the scheme environment variables
    ///
    /// - Parameters:
    ///     - environments: environment variables
    /// - Returns: XCScheme.EnvironmentVariable.
    private func environmentVariables(_ environments: [String: String]) -> [XCScheme.EnvironmentVariable] {
        environments.map { key, value in
            XCScheme.EnvironmentVariable(variable: key, value: value, enabled: true)
        }.sorted { $0.variable < $1.variable }
    }

    /// Returns the scheme buildable reference for a given target.
    ///
    /// - Parameters:
    ///   - target: Target manifest.
    ///   - pbxTarget: Xcode native target.
    ///   - projectPath: Project name with the .xcodeproj extension.
    /// - Returns: Buildable reference.
    private func targetBuildableReference(target: Target,
                                          pbxTarget: PBXNativeTarget,
                                          projectPath: String) -> XCScheme.BuildableReference
    {
        XCScheme.BuildableReference(referencedContainer: "container:\(projectPath)",
                                    blueprint: pbxTarget,
                                    buildableName: target.productNameWithExtension,
                                    blueprintName: target.name,
                                    buildableIdentifier: "primary")
    }

    /// Returns the scheme archive action
    ///
    /// - Returns: Scheme archive action.
    func defaultSchemeArchiveAction(for project: Project) -> XCScheme.ArchiveAction {
        let buildConfiguration = defaultReleaseBuildConfigurationName(in: project)
        return XCScheme.ArchiveAction(buildConfiguration: buildConfiguration,
                                      revealArchiveInOrganizer: true)
    }

    private func defaultReleaseBuildConfigurationName(in project: Project) -> String {
        let releaseConfiguration = project.settings.defaultReleaseBuildConfiguration()
        let buildConfiguration = releaseConfiguration ?? project.settings.configurations.keys.first

        return buildConfiguration?.name ?? BuildConfiguration.release.name
    }

    private func defaultTargetReference(scheme: Scheme) -> TargetReference? {
        scheme.buildAction?.targets.first
    }

    private func isSchemeForAppExtension(scheme: Scheme, graphTraverser: GraphTraversing) -> Bool? {
        guard let defaultTarget = defaultTargetReference(scheme: scheme),
            let graphTarget = graphTraverser.target(path: defaultTarget.projectPath, name: defaultTarget.name)
        else {
            return nil
        }

        switch graphTarget.target.product {
        case .appExtension, .messagesExtension:
            return true
        default:
            return nil
        }
    }
}<|MERGE_RESOLUTION|>--- conflicted
+++ resolved
@@ -521,11 +521,7 @@
                                             generatedProject: GeneratedProject,
                                             rootPath: AbsolutePath) -> RelativePath
     {
-<<<<<<< HEAD
-        let xcodeProjectPath = targetNode.project.xcodeProjPath.appending(component: generatedProject.name)
-=======
         let xcodeProjectPath = graphTarget.project.path.appending(component: generatedProject.name)
->>>>>>> f6ad6555
         return xcodeProjectPath.relative(to: rootPath)
     }
 
