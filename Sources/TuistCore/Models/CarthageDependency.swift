import Foundation

/// CarthageDependency contains the description of a dependency to be fetched with Carthage.
public struct CarthageDependency {
    /// Name of the dependency
    public let name: String

    /// Type of requirement for the given dependency
<<<<<<< HEAD
    public let requirement: Requirement
=======
    let requirement: Requirement

    /// Set of platforms for  the given dependency
    let platforms: Set<Platform>
>>>>>>> 56ecc994
}<|MERGE_RESOLUTION|>--- conflicted
+++ resolved
@@ -6,12 +6,8 @@
     public let name: String
 
     /// Type of requirement for the given dependency
-<<<<<<< HEAD
     public let requirement: Requirement
-=======
-    let requirement: Requirement
 
     /// Set of platforms for  the given dependency
-    let platforms: Set<Platform>
->>>>>>> 56ecc994
+    public let platforms: Set<Platform>
 }