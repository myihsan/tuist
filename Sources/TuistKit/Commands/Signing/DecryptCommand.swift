import ArgumentParser
import Foundation
import TSCBasic
import TuistCore
import TuistSigning
import TuistSupport

<<<<<<< HEAD
class DecryptCommand: NSObject, Command {
    // MARK: - Attributes

    static let command = "decrypt"
    static let overview = "Decrypts all files in Tuist/Signing directory."
    private let pathArgument: OptionArgument<String>
    private let keepFilesArgument: OptionArgument<Bool>

    private let signingCipher: SigningCiphering

    // MARK: - Init

    public required convenience init(parser: ArgumentParser) {
        self.init(parser: parser, signingCipher: SigningCipher())
    }

    init(parser: ArgumentParser,
         signingCipher: SigningCiphering) {
        let subParser = parser.add(subparser: DecryptCommand.command, overview: DecryptCommand.overview)
        pathArgument = subParser.add(option: "--path",
                                     shortName: "-p",
                                     kind: String.self,
                                     usage: "The path to the folder containing the encrypted certificates",
                                     completion: .filename)
        keepFilesArgument = subParser.add(option: "--keep-files",
                                          shortName: "-k",
                                          kind: Bool.self,
                                          usage: "Should keep encrypted files after decryption",
                                          completion: nil)
        self.signingCipher = signingCipher
    }

    func run(with arguments: ArgumentParser.Result) throws {
        let path = self.path(arguments: arguments)
        let keepFiles = arguments.get(keepFilesArgument) ?? false
        try signingCipher.decryptSigning(at: path, keepFiles: keepFiles)
        logger.notice("Successfully decrypted all signing files", metadata: .success)
=======
struct DecryptCommand: ParsableCommand {
    static var configuration: CommandConfiguration {
        CommandConfiguration(commandName: "decrypt",
                             abstract: "Decrypts all files in Tuist/Signing directory")
>>>>>>> 8337c02b
    }

    @Option(
        name: .shortAndLong,
        help: "The path to the folder containing the encrypted certificates"
    )
    var path: String?

    func run() throws {
        try DecryptService().run(path: path)
    }
}<|MERGE_RESOLUTION|>--- conflicted
+++ resolved
@@ -5,50 +5,10 @@
 import TuistSigning
 import TuistSupport
 
-<<<<<<< HEAD
-class DecryptCommand: NSObject, Command {
-    // MARK: - Attributes
-
-    static let command = "decrypt"
-    static let overview = "Decrypts all files in Tuist/Signing directory."
-    private let pathArgument: OptionArgument<String>
-    private let keepFilesArgument: OptionArgument<Bool>
-
-    private let signingCipher: SigningCiphering
-
-    // MARK: - Init
-
-    public required convenience init(parser: ArgumentParser) {
-        self.init(parser: parser, signingCipher: SigningCipher())
-    }
-
-    init(parser: ArgumentParser,
-         signingCipher: SigningCiphering) {
-        let subParser = parser.add(subparser: DecryptCommand.command, overview: DecryptCommand.overview)
-        pathArgument = subParser.add(option: "--path",
-                                     shortName: "-p",
-                                     kind: String.self,
-                                     usage: "The path to the folder containing the encrypted certificates",
-                                     completion: .filename)
-        keepFilesArgument = subParser.add(option: "--keep-files",
-                                          shortName: "-k",
-                                          kind: Bool.self,
-                                          usage: "Should keep encrypted files after decryption",
-                                          completion: nil)
-        self.signingCipher = signingCipher
-    }
-
-    func run(with arguments: ArgumentParser.Result) throws {
-        let path = self.path(arguments: arguments)
-        let keepFiles = arguments.get(keepFilesArgument) ?? false
-        try signingCipher.decryptSigning(at: path, keepFiles: keepFiles)
-        logger.notice("Successfully decrypted all signing files", metadata: .success)
-=======
 struct DecryptCommand: ParsableCommand {
     static var configuration: CommandConfiguration {
         CommandConfiguration(commandName: "decrypt",
                              abstract: "Decrypts all files in Tuist/Signing directory")
->>>>>>> 8337c02b
     }
 
     @Option(
