--- conflicted
+++ resolved
@@ -33,13 +33,9 @@
 - Utility to build xcframeworks https://github.com/tuist/tuist/pull/759 by @pepibumur.
 - Add `CacheStoraging` protocol and a implementation for a local cache https://github.com/tuist/tuist/pull/763 by @pepibumur.
 - Add support for changing the cache and versions directory using environment variables https://github.com/tuist/tuist/pull/765 by @pepibumur.
-<<<<<<< HEAD
-- Support for `xcframework`  https://github.com/tuist/tuist/pull/769 by @lakpa
-=======
-- Add `XCFrameworkNode`, respective parser and metadata provider to facilitate supporting xcframework dependency type https://github.com/tuist/tuist/pull/757 by @lakpa
 - Reactive interface to the System utility https://github.com/tuist/tuist/pull/770 by @pepibumur
 - Workflow to make sure that documentation and website build https://github.com/tuist/tuist/pull/783 by @pepibumur.
->>>>>>> fc4338a3
+- Support for `xcframework`  https://github.com/tuist/tuist/pull/769 by @lakpa
 
 ### Fixed
 
