--- conflicted
+++ resolved
@@ -6,7 +6,7 @@
     Then tuist builds the project
     Then tuist builds the scheme MyApp from the project
     Then tuist builds the scheme MyApp and configuration Debug from the project
-<<<<<<< HEAD
+    Then tuist builds the scheme MyAppCustomScheme from the project
 
   Scenario: The project is an application with framework and tests (app_with_framework_and_tests)
     Given that tuist is available
@@ -14,7 +14,4 @@
     Then I copy the fixture app_with_framework_and_tests into the working directory
     Then tuist builds the project
     Then tuist builds the scheme App from the project
-    Then tuist builds the scheme App-Project from the project
-=======
-    Then tuist builds the scheme MyAppCustomScheme from the project
->>>>>>> 2ae6a6fe
+    Then tuist builds the scheme App-Project from the project